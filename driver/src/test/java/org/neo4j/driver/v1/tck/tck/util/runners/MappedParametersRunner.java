--- conflicted
+++ resolved
@@ -18,15 +18,12 @@
  */
 package org.neo4j.driver.v1.tck.tck.util.runners;
 
+import java.util.Collections;
 import java.util.Map;
 
-<<<<<<< HEAD
-import org.neo4j.driver.v1.ResultCursor;
 import org.neo4j.driver.v1.Session;
 import org.neo4j.driver.v1.Statement;
-=======
 import org.neo4j.driver.v1.StatementResult;
->>>>>>> 959cf64b
 import org.neo4j.driver.v1.Value;
 import org.neo4j.driver.v1.Values;
 
@@ -34,37 +31,23 @@
 
 public class MappedParametersRunner implements CypherStatementRunner
 {
-<<<<<<< HEAD
     private String query;
-    private Map<String,Value> parameters;
-    private ResultCursor result;
     private Session session;
-=======
     private String statement;
     private Value parameters;
     private StatementResult result;
->>>>>>> 959cf64b
 
     public static MappedParametersRunner createParameterRunner( String st, String key, Value value )
     {
-<<<<<<< HEAD
         return new MappedParametersRunner(st, Collections.singletonMap( key, value ));
-=======
-        statement = st;
-        parameters = Values.parameters( key, value );
->>>>>>> 959cf64b
     }
 
     public MappedParametersRunner( String st, Map<String,Value> params )
     {
-<<<<<<< HEAD
         session = driver.session();
         query = st;
-        parameters = params;
-=======
         statement = st;
         parameters = Values.value(params);
->>>>>>> 959cf64b
     }
 
     @Override
@@ -82,7 +65,7 @@
     }
 
     @Override
-    public Map<String,Value> parameters()
+    public Value parameters()
     {
         return parameters;
     }
