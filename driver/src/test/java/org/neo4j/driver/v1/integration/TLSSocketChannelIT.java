/**
 * Copyright (c) 2002-2016 "Neo Technology,"
 * Network Engine for Objects in Lund AB [http://neotechnology.com]
 *
 * This file is part of Neo4j.
 *
 * Licensed under the Apache License, Version 2.0 (the "License");
 * you may not use this file except in compliance with the License.
 * You may obtain a copy of the License at
 *
 *     http://www.apache.org/licenses/LICENSE-2.0
 *
 * Unless required by applicable law or agreed to in writing, software
 * distributed under the License is distributed on an "AS IS" BASIS,
 * WITHOUT WARRANTIES OR CONDITIONS OF ANY KIND, either express or implied.
 * See the License for the specific language governing permissions and
 * limitations under the License.
 */
package org.neo4j.driver.v1.integration;

import org.junit.BeforeClass;
import org.junit.Rule;
import org.junit.Test;
import org.junit.rules.TemporaryFolder;

import java.io.BufferedWriter;
import java.io.File;
import java.io.FileWriter;
import java.io.IOException;
import java.net.URI;
import java.nio.channels.SocketChannel;
import java.security.cert.X509Certificate;
import javax.net.ssl.SSLHandshakeException;

<<<<<<< HEAD
import org.neo4j.driver.internal.logging.DevNullLogger;
import org.neo4j.driver.internal.security.SecurityPlan;
import org.neo4j.driver.internal.security.TLSSocketChannel;
import org.neo4j.driver.internal.net.BoltServerAddress;
import org.neo4j.driver.v1.*;
import org.neo4j.driver.internal.util.CertificateTool;
=======
import org.neo4j.driver.internal.connector.socket.TLSSocketChannel;
import org.neo4j.driver.internal.util.CertificateTool;
import org.neo4j.driver.v1.Config;
import org.neo4j.driver.v1.Driver;
import org.neo4j.driver.v1.GraphDatabase;
import org.neo4j.driver.v1.Logger;
import org.neo4j.driver.v1.Session;
import org.neo4j.driver.v1.StatementResult;
>>>>>>> 42f72488
import org.neo4j.driver.v1.util.CertificateToolTest;
import org.neo4j.driver.v1.util.Neo4jRunner;
import org.neo4j.driver.v1.util.Neo4jSettings;
import org.neo4j.driver.v1.util.TestNeo4j;

import static org.junit.Assert.assertEquals;
import static org.junit.Assert.assertFalse;
import static org.junit.Assert.assertTrue;
import static org.mockito.Mockito.atLeastOnce;
import static org.mockito.Mockito.mock;
import static org.mockito.Mockito.verify;
import static org.neo4j.driver.internal.security.TrustOnFirstUseTrustManager.fingerprint;

public class TLSSocketChannelIT
{
    @Rule
    public TestNeo4j neo4j = new TestNeo4j();

    @Rule
    public TemporaryFolder folder = new TemporaryFolder(  );

    @BeforeClass
    public static void setup() throws IOException, InterruptedException
    {
        /* uncomment for JSSE debugging info */
//         System.setProperty( "javax.net.debug", "all" );
    }

    @Test
    public void shouldPerformTLSHandshakeWithEmptyKnownCertsFile() throws Throwable
    {
        File knownCerts = File.createTempFile( "neo4j_known_hosts", ".tmp" );
        knownCerts.deleteOnExit();

        performTLSHandshakeUsingKnownCerts( knownCerts );
    }

    private void performTLSHandshakeUsingKnownCerts( File knownCerts ) throws Throwable
    {
        // Given
        Logger logger = mock( Logger.class );
        BoltServerAddress address = BoltServerAddress.LOCAL_DEFAULT;
        SocketChannel channel = SocketChannel.open();
        channel.connect( address.toSocketAddress() );

        // When

        SecurityPlan securityPlan = SecurityPlan.forTrustOnFirstUse( knownCerts, address, new DevNullLogger() );
        TLSSocketChannel sslChannel =
                new TLSSocketChannel( address, securityPlan, channel, logger );
        sslChannel.close();

        // Then
        verify( logger, atLeastOnce() ).debug( "~~ [CLOSED SECURE CHANNEL]" );
    }

    @Test
    public void shouldPerformTLSHandshakeWithTrustedCert() throws Throwable
    {
        try
        {
            // Given
            BoltServerAddress address = BoltServerAddress.LOCAL_DEFAULT;
            // Create root certificate
            File rootCert = folder.newFile( "temp_root_cert.cert" );
            File rootKey = folder.newFile( "temp_root_key.key" );

            CertificateToolTest.SelfSignedCertificateGenerator
                    certGenerator = new CertificateToolTest.SelfSignedCertificateGenerator();
            certGenerator.saveSelfSignedCertificate( rootCert );
            certGenerator.savePrivateKey( rootKey );

            // Generate certificate signing request and get a certificate signed by the root private key
            File cert = folder.newFile( "temp_cert.cert" );
            File key = folder.newFile( "temp_key.key" );
            CertificateToolTest.CertificateSigningRequestGenerator
                    csrGenerator = new CertificateToolTest.CertificateSigningRequestGenerator();
            X509Certificate signedCert = certGenerator.sign(
                    csrGenerator.certificateSigningRequest(), csrGenerator.publicKey() );
            csrGenerator.savePrivateKey( key );
            CertificateTool.saveX509Cert( signedCert, cert );

            // Give the server certs to database
            neo4j.updateEncryptionKeyAndCert( key, cert );

            Logger logger = mock( Logger.class );
            SocketChannel channel = SocketChannel.open();
            channel.connect( address.toSocketAddress() );

            // When
            SecurityPlan securityPlan = SecurityPlan.forSignedCertificates( rootCert );
            TLSSocketChannel sslChannel =
                    new TLSSocketChannel( address, securityPlan, channel, logger
                    );
            sslChannel.close();

            // Then
            verify( logger, atLeastOnce() ).debug( "~~ [OPENING SECURE CHANNEL]" );
        }
        finally
        {
            // always restore the db default settings
            neo4j.restart();
        }
    }

    @Test
    public void shouldFailTLSHandshakeDueToWrongCertInKnownCertsFile() throws Throwable
    {
        // Given
        BoltServerAddress address = BoltServerAddress.LOCAL_DEFAULT;
        SocketChannel channel = SocketChannel.open();
        channel.connect( address.toSocketAddress() );
        File knownCerts = File.createTempFile( "neo4j_known_hosts", ".tmp" );
        knownCerts.deleteOnExit();

        //create a Fake Cert for the server in knownCert
        createFakeServerCertPairInKnownCerts( address, knownCerts );

        // When & Then
        SecurityPlan securityPlan = SecurityPlan.forTrustOnFirstUse( knownCerts, address, new DevNullLogger() );
        TLSSocketChannel sslChannel = null;
        try
        {
            sslChannel = new TLSSocketChannel( address, securityPlan, channel, mock( Logger.class ) );
            sslChannel.close();
        }
        catch ( SSLHandshakeException e )
        {
            assertEquals( "General SSLEngine problem", e.getMessage() );
            assertEquals( "General SSLEngine problem", e.getCause().getMessage() );
            assertTrue( e.getCause().getCause().getMessage().contains(
                    "If you trust the certificate the server uses now, simply remove the line that starts with" ) );
        }
        finally
        {
            if ( sslChannel != null )
            {
                sslChannel.close();
            }
        }
    }

    private void createFakeServerCertPairInKnownCerts( BoltServerAddress address, File knownCerts )
            throws Throwable
    {
        address = address.resolve();  // localhost -> 127.0.0.1
        String serverId = address.toString();

        X509Certificate cert = CertificateToolTest.generateSelfSignedCertificate();
        String certStr = fingerprint(cert);

        BufferedWriter writer = new BufferedWriter( new FileWriter( knownCerts, true ) );
        writer.write( serverId + "," + certStr );
        writer.newLine();
        writer.close();
    }

    @Test
    public void shouldFailTLSHandshakeDueToServerCertNotSignedByKnownCA() throws Throwable
    {
        // Given
        neo4j.restart(
                Neo4jSettings.TEST_SETTINGS.updateWith(
                        Neo4jSettings.CERT_DIR,
                        folder.getRoot().getAbsolutePath().replace("\\", "/") ) );
        SocketChannel channel = SocketChannel.open();
        channel.connect( neo4j.address().toSocketAddress() );
        File trustedCertFile = folder.newFile( "neo4j_trusted_cert.tmp" );
        X509Certificate aRandomCert = CertificateToolTest.generateSelfSignedCertificate();
        CertificateTool.saveX509Cert( aRandomCert, trustedCertFile );

        // When & Then
        SecurityPlan securityPlan = SecurityPlan.forSignedCertificates( trustedCertFile );
        TLSSocketChannel sslChannel = null;
        try
        {
            sslChannel = new TLSSocketChannel( neo4j.address(), securityPlan, channel, mock( Logger.class ) );
            sslChannel.close();
        }
        catch ( SSLHandshakeException e )
        {
            assertEquals( "General SSLEngine problem", e.getMessage() );
            assertEquals( "General SSLEngine problem", e.getCause().getMessage() );
            assertEquals( "No trusted certificate found", e.getCause().getCause().getMessage() );
        }
        finally
        {
            if ( sslChannel != null )
            {
                sslChannel.close();
            }
        }
    }

    @Test
    public void shouldPerformTLSHandshakeWithTheSameTrustedServerCert() throws Throwable
    {
        BoltServerAddress address = BoltServerAddress.LOCAL_DEFAULT;
        Logger logger = mock( Logger.class );
        SocketChannel channel = SocketChannel.open();
        channel.connect( address.toSocketAddress() );

        // When
        URI url = URI.create( "localhost:7687" );
        SecurityPlan securityPlan = SecurityPlan.forSignedCertificates( Neo4jSettings.DEFAULT_TLS_CERT_FILE );
        TLSSocketChannel sslChannel = new TLSSocketChannel( address, securityPlan, channel, logger );
        sslChannel.close();

        // Then
        verify( logger, atLeastOnce() ).debug( "~~ [OPENING SECURE CHANNEL]" );
    }

    @Test
    public void shouldEstablishTLSConnection() throws Throwable
    {

        Config config = Config.build().withEncryptionLevel( Config.EncryptionLevel.REQUIRED ).toConfig();

<<<<<<< HEAD
        Driver driver = GraphDatabase.driver( Neo4jRunner.DEFAULT_URI, config );

        StatementResult result = driver.session().run( "RETURN 1" );
        assertEquals( 1, result.next().get( 0 ).asInt() );
        assertFalse( result.hasNext() );

        driver.close();
=======
        try( Driver driver = GraphDatabase.driver( URI.create( Neo4jRunner.DEFAULT_URL ), config );
             Session session = driver.session() )
        {
            StatementResult result = session.run( "RETURN 1" );
            assertEquals( 1, result.next().get( 0 ).asInt() );
            assertFalse( result.hasNext() );
        }
>>>>>>> 42f72488
    }
}<|MERGE_RESOLUTION|>--- conflicted
+++ resolved
@@ -32,23 +32,13 @@
 import java.security.cert.X509Certificate;
 import javax.net.ssl.SSLHandshakeException;
 
-<<<<<<< HEAD
 import org.neo4j.driver.internal.logging.DevNullLogger;
 import org.neo4j.driver.internal.security.SecurityPlan;
 import org.neo4j.driver.internal.security.TLSSocketChannel;
 import org.neo4j.driver.internal.net.BoltServerAddress;
 import org.neo4j.driver.v1.*;
 import org.neo4j.driver.internal.util.CertificateTool;
-=======
-import org.neo4j.driver.internal.connector.socket.TLSSocketChannel;
-import org.neo4j.driver.internal.util.CertificateTool;
-import org.neo4j.driver.v1.Config;
-import org.neo4j.driver.v1.Driver;
-import org.neo4j.driver.v1.GraphDatabase;
-import org.neo4j.driver.v1.Logger;
-import org.neo4j.driver.v1.Session;
-import org.neo4j.driver.v1.StatementResult;
->>>>>>> 42f72488
+
 import org.neo4j.driver.v1.util.CertificateToolTest;
 import org.neo4j.driver.v1.util.Neo4jRunner;
 import org.neo4j.driver.v1.util.Neo4jSettings;
@@ -268,22 +258,12 @@
 
         Config config = Config.build().withEncryptionLevel( Config.EncryptionLevel.REQUIRED ).toConfig();
 
-<<<<<<< HEAD
-        Driver driver = GraphDatabase.driver( Neo4jRunner.DEFAULT_URI, config );
-
-        StatementResult result = driver.session().run( "RETURN 1" );
-        assertEquals( 1, result.next().get( 0 ).asInt() );
-        assertFalse( result.hasNext() );
-
-        driver.close();
-=======
-        try( Driver driver = GraphDatabase.driver( URI.create( Neo4jRunner.DEFAULT_URL ), config );
+        try( Driver driver = GraphDatabase.driver( Neo4jRunner.DEFAULT_URI, config );
              Session session = driver.session() )
         {
             StatementResult result = session.run( "RETURN 1" );
             assertEquals( 1, result.next().get( 0 ).asInt() );
             assertFalse( result.hasNext() );
         }
->>>>>>> 42f72488
     }
 }