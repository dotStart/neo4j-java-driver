/*
 * Copyright (c) 2002-2019 "Neo4j,"
 * Neo4j Sweden AB [http://neo4j.com]
 *
 * This file is part of Neo4j.
 *
 * Licensed under the Apache License, Version 2.0 (the "License");
 * you may not use this file except in compliance with the License.
 * You may obtain a copy of the License at
 *
 *     http://www.apache.org/licenses/LICENSE-2.0
 *
 * Unless required by applicable law or agreed to in writing, software
 * distributed under the License is distributed on an "AS IS" BASIS,
 * WITHOUT WARRANTIES OR CONDITIONS OF ANY KIND, either express or implied.
 * See the License for the specific language governing permissions and
 * limitations under the License.
 */
package org.neo4j.driver.internal.async.pool;

import io.netty.bootstrap.Bootstrap;
import org.junit.jupiter.api.AfterEach;
import org.junit.jupiter.api.BeforeEach;
import org.junit.jupiter.api.Test;
import org.junit.jupiter.api.extension.RegisterExtension;

import org.neo4j.driver.internal.BoltServerAddress;
import org.neo4j.driver.internal.ConnectionSettings;
import org.neo4j.driver.internal.async.connection.BootstrapFactory;
import org.neo4j.driver.internal.async.connection.ChannelConnector;
import org.neo4j.driver.internal.async.connection.ChannelConnectorImpl;
import org.neo4j.driver.internal.security.SecurityPlan;
import org.neo4j.driver.internal.spi.Connection;
import org.neo4j.driver.internal.util.FakeClock;
import org.neo4j.driver.exceptions.ServiceUnavailableException;
import org.neo4j.driver.util.DatabaseExtension;
import org.neo4j.driver.util.ParallelizableIT;

import static org.hamcrest.Matchers.containsString;
import static org.hamcrest.Matchers.instanceOf;
import static org.hamcrest.Matchers.startsWith;
import static org.hamcrest.junit.MatcherAssert.assertThat;
import static org.junit.jupiter.api.Assertions.assertNotNull;
import static org.junit.jupiter.api.Assertions.assertNull;
import static org.junit.jupiter.api.Assertions.assertThrows;
import static org.junit.jupiter.api.Assertions.assertTrue;
import static org.neo4j.driver.internal.logging.DevNullLogging.DEV_NULL_LOGGING;
import static org.neo4j.driver.internal.metrics.InternalAbstractMetrics.DEV_NULL_METRICS;
import static org.neo4j.driver.util.TestUtil.await;

@ParallelizableIT
class ConnectionPoolImplIT
{
    @RegisterExtension
    static final DatabaseExtension neo4j = new DatabaseExtension();

    private ConnectionPoolImpl pool;

    @BeforeEach
    void setUp() throws Exception
    {
        pool = newPool();
    }

    @AfterEach
    void tearDown()
    {
        pool.close();
    }

    @Test
    void shouldAcquireConnectionWhenPoolIsEmpty()
    {
        Connection connection = await( pool.acquire( neo4j.address() ) );

        assertNotNull( connection );
    }

    @Test
    void shouldAcquireIdleConnection()
    {
        Connection connection1 = await( pool.acquire( neo4j.address() ) );
        await( connection1.release() );

        Connection connection2 = await( pool.acquire( neo4j.address() ) );
        assertNotNull( connection2 );
    }

    @Test
    void shouldFailToAcquireConnectionToWrongAddress()
    {
        ServiceUnavailableException e = assertThrows( ServiceUnavailableException.class,
                () -> await( pool.acquire( new BoltServerAddress( "wrong-localhost" ) ) ) );

        assertThat( e.getMessage(), startsWith( "Unable to connect" ) );
    }

    @Test
    void shouldFailToAcquireWhenPoolClosed()
    {
        Connection connection = await( pool.acquire( neo4j.address() ) );
        await( connection.release() );
        await( pool.close() );

        IllegalStateException e = assertThrows( IllegalStateException.class, () -> pool.acquire( neo4j.address() ) );
        assertThat( e.getMessage(), startsWith( "Pool closed" ) );
    }

    @Test
    void shouldNotCloseWhenClosed()
    {
        assertNull( await( pool.close() ) );
        assertTrue( pool.close().toCompletableFuture().isDone() );
    }

    @Test
    void shouldFailToAcquireConnectionWhenPoolIsClosed()
    {
        await( pool.acquire( neo4j.address() ) );
        ExtendedChannelPool channelPool = this.pool.getPool( neo4j.address() );
        channelPool.close();
        ServiceUnavailableException error =
                assertThrows( ServiceUnavailableException.class, () -> await( pool.acquire( neo4j.address() ) ) );
        assertThat( error.getMessage(), containsString( "closed while acquiring a connection" ) );
        assertThat( error.getCause(), instanceOf( IllegalStateException.class ) );
        assertThat( error.getCause().getMessage(), containsString( "FixedChannelPooled was closed" ) );
    }

    private ConnectionPoolImpl newPool() throws Exception
    {
        FakeClock clock = new FakeClock();
        ConnectionSettings connectionSettings = new ConnectionSettings( neo4j.authToken(), 5000 );
        ChannelConnector connector = new ChannelConnectorImpl( connectionSettings, SecurityPlan.forAllCertificates( false ),
                DEV_NULL_LOGGING, clock );
        PoolSettings poolSettings = newSettings();
        Bootstrap bootstrap = BootstrapFactory.newBootstrap( 1 );
        return new ConnectionPoolImpl( connector, bootstrap, poolSettings, DEV_NULL_METRICS, DEV_NULL_LOGGING, clock, true );
    }
    private static PoolSettings newSettings()
    {
        return new PoolSettings( 10, 5000, -1, -1 );
    }
<<<<<<< HEAD

    private static class TestConnectionPool extends ConnectionPoolImpl
    {
        final Map<BoltServerAddress,ChannelPool> channelPoolsByAddress = new HashMap<>();

        TestConnectionPool( NettyChannelTracker nettyChannelTracker )
        {
            super( mock( ChannelConnector.class ), mock( Bootstrap.class ), nettyChannelTracker, newSettings(),
                    DEV_NULL_METRICS, DEV_NULL_LOGGING, new FakeClock(), true );
        }

        ChannelPool getPool( BoltServerAddress address )
        {
            ChannelPool pool = channelPoolsByAddress.get( address );
            assertNotNull( pool );
            return pool;
        }

        @Override
        ChannelPool newPool( BoltServerAddress address )
        {
            ChannelPool channelPool = mock( ChannelPool.class );
            Channel channel = mock( Channel.class );
            doReturn( ImmediateEventExecutor.INSTANCE.newSucceededFuture( channel ) ).when( channelPool ).acquire();
            channelPoolsByAddress.put( address, channelPool );
            return channelPool;
        }
    }
=======
>>>>>>> ff9e61b8
}<|MERGE_RESOLUTION|>--- conflicted
+++ resolved
@@ -19,11 +19,18 @@
 package org.neo4j.driver.internal.async.pool;
 
 import io.netty.bootstrap.Bootstrap;
+import io.netty.channel.Channel;
+import io.netty.channel.pool.ChannelPool;
+import io.netty.util.concurrent.ImmediateEventExecutor;
 import org.junit.jupiter.api.AfterEach;
 import org.junit.jupiter.api.BeforeEach;
 import org.junit.jupiter.api.Test;
 import org.junit.jupiter.api.extension.RegisterExtension;
 
+import java.util.HashMap;
+import java.util.Map;
+
+import org.neo4j.driver.exceptions.ServiceUnavailableException;
 import org.neo4j.driver.internal.BoltServerAddress;
 import org.neo4j.driver.internal.ConnectionSettings;
 import org.neo4j.driver.internal.async.connection.BootstrapFactory;
@@ -32,7 +39,6 @@
 import org.neo4j.driver.internal.security.SecurityPlan;
 import org.neo4j.driver.internal.spi.Connection;
 import org.neo4j.driver.internal.util.FakeClock;
-import org.neo4j.driver.exceptions.ServiceUnavailableException;
 import org.neo4j.driver.util.DatabaseExtension;
 import org.neo4j.driver.util.ParallelizableIT;
 
@@ -44,6 +50,8 @@
 import static org.junit.jupiter.api.Assertions.assertNull;
 import static org.junit.jupiter.api.Assertions.assertThrows;
 import static org.junit.jupiter.api.Assertions.assertTrue;
+import static org.mockito.Mockito.doReturn;
+import static org.mockito.Mockito.mock;
 import static org.neo4j.driver.internal.logging.DevNullLogging.DEV_NULL_LOGGING;
 import static org.neo4j.driver.internal.metrics.InternalAbstractMetrics.DEV_NULL_METRICS;
 import static org.neo4j.driver.util.TestUtil.await;
@@ -140,35 +148,4 @@
     {
         return new PoolSettings( 10, 5000, -1, -1 );
     }
-<<<<<<< HEAD
-
-    private static class TestConnectionPool extends ConnectionPoolImpl
-    {
-        final Map<BoltServerAddress,ChannelPool> channelPoolsByAddress = new HashMap<>();
-
-        TestConnectionPool( NettyChannelTracker nettyChannelTracker )
-        {
-            super( mock( ChannelConnector.class ), mock( Bootstrap.class ), nettyChannelTracker, newSettings(),
-                    DEV_NULL_METRICS, DEV_NULL_LOGGING, new FakeClock(), true );
-        }
-
-        ChannelPool getPool( BoltServerAddress address )
-        {
-            ChannelPool pool = channelPoolsByAddress.get( address );
-            assertNotNull( pool );
-            return pool;
-        }
-
-        @Override
-        ChannelPool newPool( BoltServerAddress address )
-        {
-            ChannelPool channelPool = mock( ChannelPool.class );
-            Channel channel = mock( Channel.class );
-            doReturn( ImmediateEventExecutor.INSTANCE.newSucceededFuture( channel ) ).when( channelPool ).acquire();
-            channelPoolsByAddress.put( address, channelPool );
-            return channelPool;
-        }
-    }
-=======
->>>>>>> ff9e61b8
 }